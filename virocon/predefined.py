import numpy as np

from virocon import (
    WeibullDistribution,
    LogNormalDistribution,
    ExponentiatedWeibullDistribution,
    DependenceFunction,
    WidthOfIntervalSlicer,
)

__all__ = [
    "get_DNVGL_Hs_Tz",
    "get_DNVGL_Hs_U",
    "get_OMAE2020_Hs_Tz",
    "get_OMAE2020_V_Hs",
]


def get_DNVGL_Hs_Tz():
    """
    Get DNVGL significant wave height and wave period model.
    
    Get the descriptions necessary to create th significant wave height 
    and wave period model as defined in DNVGL [1]_ in section 3.6.3.
    
    Returns
    -------
    dist_descriptions : list of dict
        List of dictionaries containing the dist descriptions for each dimension.
        Can be used to create a GlobalHierarchicalModel.
    fit_descriptions : None
        Default fit is used so None is returned. 
        Can be passed to fit function of GlobalHierarchicalModel.
    semantics : dict
        Dictionary with a semantic description of the model.
        Can be passed to plot functions.
    
    References
    ----------
    .. [1] DNV GL (2017). Recommended practice DNVGL-RP-C205: Environmental 
        conditions and environmental loads.
        
    """
    # TODO docstrings with links to literature
    # DNVGL 3.6.3
    def _power3(x, a, b, c):
        return a + b * x ** c

    def _exp3(x, a, b, c):
        return a + b * np.exp(c * x)

    bounds = [(0, None), (0, None), (None, None)]

    power3 = DependenceFunction(_power3, bounds, latex="$a + b * x^{c}$")
    exp3 = DependenceFunction(_exp3, bounds, latex="$a + b * \exp(c * x)$")

    dist_description_hs = {
        "distribution": WeibullDistribution(),
        "intervals": WidthOfIntervalSlicer(width=0.5),
    }

    dist_description_tz = {
        "distribution": LogNormalDistribution(),
        "conditional_on": 0,
        "parameters": {"mu": power3, "sigma": exp3},
    }

    dist_descriptions = [dist_description_hs, dist_description_tz]

    fit_descriptions = None

    semantics = {
<<<<<<< HEAD
        "names": ["Significant wave height", "Zero-up-crossing wave period"],
=======
        "names": ["Significant wave height", "Zero-up-crossing period"],
>>>>>>> 6c3d2322
        "symbols": ["H_s", "T_z"],
        "units": ["m", "s"],
    }

    return dist_descriptions, fit_descriptions, semantics


def get_DNVGL_Hs_U():
    """
    Get DNVGL significant wave height and wind speed model.
    
    Get the descriptions necessary to create the significant wave height 
    and wind speed model as defined in DNVGL [1]_ in section 3.6.4.
    
    Returns
    -------
    dist_descriptions : list of dict
        List of dictionaries containing the dist descriptions for each dimension.
        Can be used to create a GlobalHierarchicalModel.
    fit_descriptions : None
        Default fit is used so None is returned. 
        Can be passed to fit function of GlobalHierarchicalModel.
    semantics : dict
        Dictionary with a semantic description of the model.
        Can be passed to plot functions.
        
    References
    ----------
    .. [1] DNV GL (2017). Recommended practice DNVGL-RP-C205: Environmental 
        conditions and environmental loads.
    """

    def _power3(x, a, b, c):
        return a + b * x ** c

    bounds = [(0, None), (0, None), (None, None)]

    alpha_dep = DependenceFunction(_power3, bounds=bounds, latex="$a + b * x^{c}$")
    beta_dep = DependenceFunction(_power3, bounds=bounds, latex="$a + b * x^{c}$")

    dist_description_hs = {
        "distribution": WeibullDistribution(),
        "intervals": WidthOfIntervalSlicer(width=0.5, min_n_points=20),
    }

    dist_description_u = {
        "distribution": WeibullDistribution(f_gamma=0),
        "conditional_on": 0,
        "parameters": {"alpha": alpha_dep, "beta": beta_dep,},
    }

    dist_descriptions = [dist_description_hs, dist_description_u]

    fit_descriptions = None

    semantics = {
        "names": ["Significant wave height", "Mean wind speed"],
        "symbols": ["H_s", "U"],
        "units": ["m", "m s$^{-1}$"],
    }

    return dist_descriptions, fit_descriptions, semantics


def get_OMAE2020_Hs_Tz():
    """
    Get OMAE2020 significant wave height and wave period model.
    
    Get the descriptions necessary to create the significant wave height 
    and wave period model as described by Haselsteiner et al. [1]_. 
    
    Returns
    -------
    dist_descriptions : list of dict
        List of dictionaries containing the dist descriptions for each dimension.
        Can be used to create a GlobalHierarchicalModel.
    fit_descriptions : list of dict
        List of dictionaries containing the fit description for each dimension.
        Can be passed to fit function of GlobalHierarchicalModel.
    semantics : dict
        Dictionary with a semantic description of the model.
        Can be passed to plot functions.
        
    References
    ----------
    .. [1] Haselsteiner, A.F.; Sander, A.; Ohlendorf, J.H.; Thoben, K.D. (2020)
        Global hierarchical models for wind and wave contours: Physical
        interpretations of the dependence functions. OMAE 2020, Fort Lauderdale,
        USA. Proceedings of the 39th International Conference on Ocean, 
        Offshore and Arctic Engineering.
    """

    def _asymdecrease3(x, a, b, c):
        return a + b / (1 + c * x)

    def _lnsquare2(x, a, b, c):
        return np.log(a + b * np.sqrt(np.divide(x, 9.81)))

    bounds = [(0, None), (0, None), (None, None)]

    sigma_dep = DependenceFunction(_asymdecrease3, bounds=bounds, latex="$a + b / (1 + c * x)$")
    mu_dep = DependenceFunction(_lnsquare2, bounds=bounds, latex="$\ln(a + b \sqrt{x / 9.81})$")

    dist_description_hs = {
        "distribution": ExponentiatedWeibullDistribution(),
        "intervals": WidthOfIntervalSlicer(width=0.5, min_n_points=50),
    }

    dist_description_tz = {
        "distribution": LogNormalDistribution(),
        "conditional_on": 0,
        "parameters": {"sigma": sigma_dep, "mu": mu_dep,},
    }

    dist_descriptions = [dist_description_hs, dist_description_tz]

    fit_description_hs = {"method": "wlsq", "weights": "quadratic"}
    fit_descriptions = [fit_description_hs, None]

    semantics = {
<<<<<<< HEAD
        "names": ["Significant wave height", "Zero-up-crossing wave period"],
=======
        "names": ["Significant wave height", "Zero-up-crossing period"],
>>>>>>> 6c3d2322
        "symbols": ["H_s", "T_z"],
        "units": ["m", "s"],
    }

    return dist_descriptions, fit_descriptions, semantics


def get_OMAE2020_V_Hs():
    """
    Get OMAE2020 wind speed and significant wave height model.
    
    Get the descriptions necessary to create the wind speed and 
    significant wave height model as described by Haselsteiner et al. [1]_. 
    
    Returns
    -------
    dist_descriptions : list of dict
        List of dictionaries containing the dist descriptions for each dimension.
        Can be used to create a GlobalHierarchicalModel.
    fit_descriptions : list of dict
        List of dictionaries containing the fit description for each dimension.
        Can be passed to fit function of GlobalHierarchicalModel.
    semantics : dict
        Dictionary with a semantic description of the model.
        Can be passed to plot functions.
        
    References
    ----------
    .. [1] Haselsteiner, A.F.; Sander, A.; Ohlendorf, J.H.; Thoben, K.D. (2020)
        Global hierarchical models for wind and wave contours: Physical
        interpretations of the dependence functions. OMAE 2020, Fort Lauderdale,
        USA. Proceedings of the 39th International Conference on Ocean, 
        Offshore and Arctic Engineering.
    """

    def _logistics4(x, a=1, b=1, c=-1, d=1):
        return a + b / (1 + np.exp(c * (x - d)))

    def _alpha3(x, a, b, c, d_of_x):
        return (a + b * x ** c) / 2.0445 ** (1 / d_of_x(x))

    logistics_bounds = [(0, None), (0, None), (None, 0), (0, None)]

    alpha_bounds = [(0, None), (0, None), (None, None)]

    beta_dep = DependenceFunction(_logistics4, logistics_bounds, weights=lambda x, y: y, 
        latex="$a + b / (1 + \exp[c * (x -d)])$")
    alpha_dep = DependenceFunction(
        _alpha3, alpha_bounds, d_of_x=beta_dep, weights=lambda x, y: y,
        latex="$(a + b * x^{c}) / 2.0445^{1 / F()}$"
    )

    dist_description_v = {
        "distribution": ExponentiatedWeibullDistribution(),
        "intervals": WidthOfIntervalSlicer(2, min_n_points=50),
    }

    dist_description_hs = {
        "distribution": ExponentiatedWeibullDistribution(f_delta=5),
        "conditional_on": 0,
        "parameters": {"alpha": alpha_dep, "beta": beta_dep,},
    }

    dist_descriptions = [dist_description_v, dist_description_hs]

    fit_description_v = {"method": "wlsq", "weights": "quadratic"}
    fit_description_hs = {"method": "wlsq", "weights": "quadratic"}
    fit_descriptions = [fit_description_v, fit_description_hs]

    semantics = {
        "names": ["Mean wind speed", "Significant wave height"],
        "symbols": ["V", "H_s"],
        "units": ["m s$^{-1}$", "m",],
    }

    return dist_descriptions, fit_descriptions, semantics<|MERGE_RESOLUTION|>--- conflicted
+++ resolved
@@ -70,11 +70,7 @@
     fit_descriptions = None
 
     semantics = {
-<<<<<<< HEAD
-        "names": ["Significant wave height", "Zero-up-crossing wave period"],
-=======
         "names": ["Significant wave height", "Zero-up-crossing period"],
->>>>>>> 6c3d2322
         "symbols": ["H_s", "T_z"],
         "units": ["m", "s"],
     }
@@ -195,11 +191,7 @@
     fit_descriptions = [fit_description_hs, None]
 
     semantics = {
-<<<<<<< HEAD
-        "names": ["Significant wave height", "Zero-up-crossing wave period"],
-=======
         "names": ["Significant wave height", "Zero-up-crossing period"],
->>>>>>> 6c3d2322
         "symbols": ["H_s", "T_z"],
         "units": ["m", "s"],
     }
